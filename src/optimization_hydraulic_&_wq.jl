"""
Collection of functions for optimizing hydraulic and water quality states
"""

using InlineStrings
using Parameters
using AutomaticDocstrings
using PyCall
using DataFrames
using LinearAlgebra
using SparseArrays
using JuMP
using Ipopt
using Gurobi
using SCIP
using NLsolve



@with_kw mutable struct OptParams
    obj_type::String
    disc_method::String
    Qmin::Union{Matrix{Float64}, Vector{Float64}}
    Qmax::Union{Matrix{Float64}, Vector{Float64}}
    pmin::Float64
    Hmin_j::Union{Matrix{Float64}, Vector{Float64}}
    Hmax_j::Union{Matrix{Float64}, Vector{Float64}}
    Hmin_tk::Union{Matrix{Float64}, Vector{Float64}}
    Hmax_tk::Union{Matrix{Float64}, Vector{Float64}}
    tk_init::Vector{Float64}
    Xmin_r::Union{Matrix{Float64}, Vector{Float64}}
    Xmax_r::Union{Matrix{Float64}, Vector{Float64}}
    Xmin_j::Union{Matrix{Float64}, Vector{Float64}}
    Xmax_j::Union{Matrix{Float64}, Vector{Float64}}
    Xmin_tk::Union{Matrix{Float64}, Vector{Float64}}
    Xmax_tk::Union{Matrix{Float64}, Vector{Float64}}
    Umin_b::Union{Matrix{Float64}, Vector{Float64}}
    Umax_b::Union{Matrix{Float64}, Vector{Float64}}
    b_loc::Union{Vector{Int64}, Nothing}
    m_loc::Union{Vector{Int64}, Nothing}
    a::Union{Vector{Float64}, Matrix{Float64}, Nothing}
    b::Union{Vector{Float64}, Matrix{Float64}, Nothing}
    Δx_p::Union{Vector{Float64}, Nothing}
    s_p::Union{Vector{Int64}, Nothing}
    sim_days::Int64
    T::Int64
    Δt::Int64
    Δk::Int64
    k_t::Vector{Int64}
    kb::Float64
    QA::Bool
    θmin::Union{Matrix{Float64}, Vector{Float64}}
    θmax::Union{Matrix{Float64}, Vector{Float64}}
    x_wq_0::Float64
end

Base.copy(o::OptParams) = OptParams(
    obj_type=deepcopy(o.obj_type),
    disc_method=deepcopy(o.disc_method),
    Qmin=deepcopy(o.Qmin),
    Qmax=deepcopy(o.Qmax),
    pmin=deepcopy(o.pmin),
    Hmin_j=deepcopy(o.Hmin),
    Hmax_j=deepcopy(o.Hmax),
    Hmin_tk=deepcopy(o.Hmin_tk),
    Hmax_tk=deepcopy(o.Hmax_tk),
    tk_init=deepcopy(o.tk_init),
    Xmin_r=deepcopy(o.Xmin_r),
    Xmax_r=deepcopy(o.Xmax_r),
    Xmin_j=deepcopy(o.Xmin_j),
    Xmax_j=deepcopy(o.Xmax_j),
    Xmin_tk=deepcopy(o.Xmin_tk),   
    Xmax_tk=deepcopy(o.Xmax_tk),
    Umin_b=deepcopy(o.Umin),
    Umax_b=deepcopy(o.Umax),
    b_loc=deepcopy(o.b_loc),
    m_loc=deepcopy(o.m_loc),
    a=deepcopy(o.a),
    b=deepcopy(o.b),
    Δx_p=deepcopy(o.Δx_p),
    s_p=deepcopy(o.s_p),
    sim_days=deepcopy(o.sim_days),
    T=deepcopy(o.T),
    k_t=deepcopy(o.k_t),
    Δt=deepcopy(o.Δt),
    Δk=deepcopy(o.Δk),
    kb=deepcopy(o.kb),
    QA=deepcopy(o.QA),
    θmin=deepcopy(o.θmin),
    θmax=deepcopy(o.θmax),
    x_wq_0=deepcopy(o.x_wq_0)
)



@with_kw mutable struct OptResults
    q::Matrix{Float64}
    h_j::Matrix{Float64}
    h_tk::Union{Nothing, Matrix{Float64}}
    u_m::Union{Nothing, Matrix{Float64}}
    q⁺::Matrix{Float64}
    q⁻::Matrix{Float64}
    s::Matrix{Float64}
    θ::Matrix{Float64}
    θ⁺::Matrix{Float64}
    θ⁻::Matrix{Float64}
    z::Union{Nothing, Matrix{Float64}}
end

Base.copy(res::OptResults) = OptResults(
    q=deepcopy(res.q),
    h_j=deepcopy(res.h_j),
    h_tk=deepcopy(res.h_tk),
    u_m=deepcopy(res.u_m),
    q⁺=deepcopy(res.q⁺),
    q⁻=deepcopy(res.q⁻),
    s=deepcopy(res.s),
    θ=deepcopy(res.θ),
    θ⁺=deepcopy(res.θ⁺),
    θ⁻=deepcopy(res.θ⁻),
    z=deepcopy(res.z)
)




"""
Function for making optimization parameters (hydraulic and water quality), which include:
    - state and control variable bounds
    - water quality discretization parameters
    - frictional loss formula
    - optimization objective

"""
function make_prob_data(network::Network, Δt, Δk, sim_days, disc_method; pmin::Int64=15, pmax::Int64=200, Qmax_mul=1000, Qmin_mul=-1000, x_wq_bounds=(0.5, 3), u_wq_bounds=(0, 5), QA=false, quadratic_approx="relative", J=nothing, kb=0.5, kw=0, x_wq_0=0, obj_type="AZP")

    n_t = Int(get_hydraulic_time_steps(network, sim_days, Δk))
    sim_type = "hydraulic"
    sim_results = epanet_solver(network, sim_type; sim_days=sim_days, Δk=Δk)

    # h bounds at junctions
    j_demand = all(>(0), network.d, dims=2)
    Hmin_j = repeat([j ∈ j_demand ? pmin + network.elev[network.junction_idx[j]] : network.elev[network.junction_idx[j]] for j in 1:network.n_j], 1, n_t)
    Hmax_j = repeat([pmax + network.elev[network.junction_idx[j]] for j in 1:network.n_j], 1, n_t)

    # h bounds at tanks
    Hmin_tk = repeat(network.tank_min .+ network.elev[network.tank_idx], 1, n_t +1)
    Hmax_tk = repeat(network.tank_max .+ network.elev[network.tank_idx], 1, n_t + 1)
    tk_init = network.tank_init .+ network.elev[network.tank_idx]

    # q bounds across links
    v_init = Matrix(getfield(sim_results, :velocity))'
    v_max = vmax(network, v_init[2:end, :])
    link_area = (pi .* network.D .^ 2) ./ 4
    Qmin = -1 * v_max .* link_area .* 1000
    Qmax = v_max .* link_area .* 1000

    # u bounds at booster locations
    b_loc, _ = get_booster_inputs(network, network.name, sim_days, Δk, Δt) # booster control locations
    Umin_b = u_wq_bounds[1] * ones(length(b_loc))
    Umax_b = u_wq_bounds[2] * ones(length(b_loc))

    # pump locations
    m_loc = findall(x -> x==1, network.B_pump)

    # water quality bounds at nodes
    Xmin_r = 0 * ones(network.n_r)
    Xmax_r = Inf * ones(network.n_r)
    Xmin_j = x_wq_bounds[1] * ones(network.n_j)
    Xmax_j = x_wq_bounds[2] * ones(network.n_j)
    Xmin_tk = x_wq_bounds[1] * ones(network.n_tk)
    Xmax_tk = x_wq_bounds[2] * ones(network.n_tk)

    # frictional loss model
    if QA
        a, b = quadratic_app(network, v_max, quadratic_approx)
        θmin = (a .* abs.(Qmin) .^ 2 .+ b .* abs.(Qmin)) .* -1
        θmax = a .* Qmax .^ 2 .+ b .* Qmax
    else
        a, b = nothing, nothing
        θmin .= (network.r .* Qmax .* abs.(Qmax) .^ (network.nexp .- 1)) .* -1
        θmax .= network.r .* Qmax .* abs.(Qmax) .^ (network.nexp .- 1)
    end

    θmin[network.pump_idx, :] .= network.pump_C .* -1.5
    θmax[network.pump_idx, :] .= network.pump_C .* 1.5

    # set discretization parameters and variables
    s_p = []
    n_s = []
    vel_p = v_init[network.pipe_idx, :]
    L_p = network.L[network.pipe_idx]
    if J === nothing
        vel_p_max = maximum(vel_p, dims=2)
        s_p = vec(L_p ./ (vel_p_max .* Δt))
        s_p = floor.(s_p)
        s_p[s_p .== 0] .= 1
    else
        s_p = J .* ones(network.n_p)
    end

    Δx_p = L_p ./ s_p

    # check CFL condition
    if disc_method == "explicit-central" || disc_method == "explicit-upwind"
        for k ∈ 1:n_t
            if any(Δt .>= Δx_p ./ vel_p[:, k])
                @error "CFL condition not satisfied. Please input a smaller Δt."
                return s_p
            end
        end
    end

    # model time steps
    sim_duration = round(sim_results.timestamp[end] + (sim_results.timestamp[end] - sim_results.timestamp[end-1]), digits=0) * 3600
    k_set = sim_results.timestamp .* 3600
    T = Int(sim_duration / Δt) # number of discrete time steps
    k_t = zeros(T)
    for t ∈ 1:T
        k_t[t] = searchsortedfirst(k_set, t*Δt) - 1
    end
    k_t = Int.(k_t)


    return OptParams(
        obj_type=obj_type,
        disc_method=disc_method,
        Qmin=Qmin,
        Qmax=Qmax,
        pmin=pmin,
        Hmin_j=Hmin_j,
        Hmax_j=Hmax_j,
        Hmin_tk=Hmin_tk,
        Hmax_tk=Hmax_tk,
        tk_init=tk_init,
        Xmin_r=Xmin_r,
        Xmax_r=Xmax_r,
        Xmin_j=Xmin_j,
        Xmax_j=Xmax_j,
        Xmin_tk=Xmin_tk,
        Xmax_tk=Xmax_tk,
        Umin_b=Umin_b,
        Umax_b=Umax_b,
        b_loc=b_loc,
        m_loc=m_loc,
        a=a,
        b=b,
        Δx_p=Δx_p,
        s_p=s_p, 
        sim_days=sim_days,
        T=T,
        k_t=k_t,
        Δt=Δt,
        Δk=Δk,
        kb=kb,
        QA=QA,
        θmin=θmin,
        θmax=θmax,
        x_wq_0=x_wq_0
    )
end



"""
Determine the maximum v for a network
    vmul = multipliers to use
"""
function vmax(network, v_init; vmul::Vector{<:Real}=[1.5, 2, 3, 4, 5, 6])
    v_init = abs.(v_init)
    v_max = zeros(size(v_init, 1), size(v_init, 2))
    v_max[v_init.<0.5] .= vmul[1]
    v_max[0.5 .≤ v_init .< 1] .= vmul[2]
    v_max[1 .≤ v_init .< 2] .= vmul[3]
    v_max[2 .≤ v_init .< 3] .= vmul[4]
    v_max[3 .≤ v_init .< 4] .= vmul[5]
    v_max[4 .≤ v_init .< 5] .= vmul[6]
    return v_max
end



"""
Get quadratic approximation parameters
"""
function quadratic_app(network, v_max, quadratic_approx; ϵ=0.1)

    a = zeros(network.n_l, 1)
    b = zeros(network.n_l, 1)
    link_area = (pi .* network.D .^ 2) ./ 4
    Q = v_max .* link_area .* 1000 # convert to L/s

    if network.simtype == "H-W"

        r = network.r
        n = network.nexp[1]

        if quadratic_approx == "absolute"

            if findmax(Q) == Inf
                @error "Maximum flow value must be finite."
            end

            A1 = (Q .^ 5) ./ 5
            A2 = (Q .^ 3) ./ 3
            A3 = (Q .^ 4) ./ 4
            A4 = (Q .^ (3 + n)) ./ (3 + n)
            A5 = (Q .^ (2 + n)) ./ (2 + n)
        
            b = ((r .* (A5 .* A1 - A3 .* A4)) ./ (A2 .* A1 - A3 .^ 2))
            a = ((r .* A4) - (b .* A3)) ./ A1

        elseif quadratic_approx == "relative"

            function _k_eps(kk, ϵ)
                kk = kk[1]
                n = 1.852
                aa1 = (1 - kk .^ (5 - 2 * n)) / (5 - 2 * n)
                aa2 = (1 - kk .^ (3 - 2 * n)) / (3 - 2 * n)
                aa3 = (1 - kk .^ (4 - 2 * n)) / (4 - 2 * n)
                aa4 = (1 - kk .^ (3 - n)) / (3 - n)
                aa5 = (1 - kk .^ (2 - n)) / (2 - n)
                llb = (aa5 .* aa1 - aa4 .* aa3) ./ (aa2 .* aa1 - aa3 .^ 2)
                lla = (aa4 - llb .* aa3) ./ aa1
                z = lla^(n - 1) * llb^(2 - n) + (ϵ - 1) * (2 - n) * ((n - 1) / (2 - n))^(n - 1)
                return z
            end

            k0 = 1e-6
            k_eps(kk) = _k_eps(kk, ϵ)
        
            k = nlsolve(k_eps, [k0], autodiff=:forward).zero[1]
            a1 = (1 - k .^ (5 - 2 * n)) / (5 - 2 * n)
            a2 = (1 - k .^ (3 - 2 * n)) / (3 - 2 * n)
            a3 = (1 - k .^ (4 - 2 * n)) / (4 - 2 * n)
            a4 = (1 - k .^ (3 - n)) / (3 - n)
            a5 = (1 - k .^ (2 - n)) / (2 - n)
            lb = (a5 .* a1 - a4 .* a3) ./ (a2 .* a1 - a3 .^ 2)
            la = (a4 - lb .* a3) ./ a1
            a = r .* Q .^ (n - 2) * la
            b = r .* Q .^ (n - 1) * lb
            @assert all(0 .≤ a)
            @assert all(0 .≤ b)
        end

        a[network.valve_idx, :] .= network.r[network.valve_idx]
        b[network.valve_idx, :] .= 0
        a[network.pump_idx, :] .= 1e-4
        b[network.pump_idx, :] .= 0

        return a, b

    end

end




"""
Function for getting starting point values for optimal control problem
"""
function get_starting_point(network, opt_params)

    sim_type = "hydraulic"
    sim_results = epanet_solver(network, sim_type; sim_days=opt_params.sim_days, Δk=opt_params.Δk)
    h = Matrix(sim_results.head[:, 2:end])'
    q = Matrix(sim_results.flow[:, 2:end])'

    # initial flow values
    q_0 = q
    q⁺_0 = abs.(q_0); q⁺_0[q_0 .<= 0] .= 0
    q⁻_0 = abs.(q_0); q⁻_0[q_0 .>= 0] .= 0
    @assert(q_0 == q⁺_0 - q⁻_0)
    z_0 = zeros(size(q_0)); z_0[q_0 .< 0] .= 0; z_0[q_0 .> 0] .= 1

    # initial pump slack variables
    u_m_0 = zeros(network.n_m, size(q_0, 2))
    A = hcat(network.A12, network.A10_res, network.A10_tank)
    for i ∈ network.pump_idx
        node_start = findfirst(x -> x == -1, A[i, :])
        node_end = findfirst(x -> x == 1, A[i, :])
        u_m_0[findfirst(x -> x == i, network.pump_idx), :] = h[node_end, :] - h[node_start, :]
    end

    # initial head loss/gain values
    a, b, = opt_params.a, opt_params.b
    r, nexp = network.r, network.nexp
    θ⁺_0 = zeros(size(q_0))
    θ⁻_0 = zeros(size(q_0))
    for k ∈ 1:size(q, 2)
        # head loss across pipe and valve links
        for i ∈ vcat(network.pipe_idx, network.valve_idx)
            if opt_params.QA
                θ⁺_0[i, k] == a[i, k] * q⁺_0[i, k]^2 + b[i, k] * q⁺_0[i, k]
                θ⁻_0[i, k] == a[i, k] * q⁻_0[i, k]^2 + b[i, k] * q⁻_0[i, k]
            else
                θ⁺_0[i, k] == r[i] * q⁺_0[i, k]^nexp[i]
                θ⁻_0[i, k] == r[i] * q⁻_0[i, k]^nexp[i]
            end
        end
        # head gain across pump links
        for i ∈ network.pump_idx
            θ⁺_0[i, k] == -1 .* (network.pump_A[findfirst(x -> x == i, network.pump_idx)] * (q⁺_0[i, k] / 1000)^2 + network.pump_B[findfirst(x -> x == i, network.pump_idx)] * (q⁺_0[i, k] / 1000) + network.pump_C[findfirst(x -> x == i, network.pump_idx)]) + u_m_0[findfirst(x -> x == i, network.pump_idx), k]
        end
    end
    θ_0 = θ⁺_0 - θ⁻_0
        

    # initial head values
    h_j_0 = h[network.junction_idx, :]
    h_tk_0 = opt_params.tk_init


    return h_j_0, h_tk_0, q_0, q⁺_0, q⁻_0, z_0, θ_0, θ⁺_0, θ⁻_0, u_m_0
end







"""
Main function for solving the joint hydraulic and water quality optimization problem
"""
function optimize_hydraulic_wq(network::Network, opt_params::OptParams; x_wq_0=0.5, solver="Gurobi", integer=true, warm_start=false, heuristic=false)

    ##### SET OPTIMIZATION PARAMETERS #####

    # unload network data
    net_name = network.name
    n_r = network.n_r
    n_j = network.n_j
    n_tk = network.n_tk
    n_n = network.n_n
    n_m = network.n_m
    n_v = network.n_v
    n_p = network.n_p
    n_l = network.n_l
    reservoir_idx = network.reservoir_idx
    junction_idx = network.junction_idx
    tank_idx = network.tank_idx
    pump_idx = network.pump_idx
    valve_idx = network.valve_idx
    pipe_idx = network.pipe_idx
    link_names = network.link_names
    node_names = network.node_names
    link_name_to_idx = network.link_name_to_idx
    node_name_to_idx = network.node_name_to_idx
    L_p = network.L[pipe_idx]
    D_p = network.D[pipe_idx]
    r = network.r
    nexp = network.nexp
    h0 = network.h0
    d = network.d
    A12 = network.A12
    A10_res = network.A10_res
    A10_tank = network.A10_tank
    A_inc = hcat(A12, A10_res, A10_tank)
    tk_elev = network.elev[tank_idx]
    tk_area = network.tank_area
    pump_A = network.pump_A
    pump_B = network.pump_B
    pump_C = network.pump_C
<<<<<<< HEAD
    pump_η = 0.78 # fixed pump efficiency
=======
    core_links = network.core_links
>>>>>>> cb5a1441

    # unload optimization parameters
    disc_method = opt_params.disc_method
    Qmin = opt_params.Qmin
    Qmax = opt_params.Qmax
    Hmin_j = opt_params.Hmin_j
    Hmax_j = opt_params.Hmax_j
    Hmin_tk = opt_params.Hmin_tk
    Hmax_tk = opt_params.Hmax_tk
    tk_init = opt_params.tk_init
    Xmin_r = opt_params.Xmin_r
    Xmax_r = opt_params.Xmax_r
    Xmin_j = opt_params.Xmin_j
    Xmax_j = opt_params.Xmax_j
    Xmin_tk = opt_params.Xmin_tk
    Xmax_tk = opt_params.Xmax_tk
    Umin_b = opt_params.Umin_b
    Umax_b = opt_params.Umax_b
    b_loc = opt_params.b_loc
    m_loc = opt_params.m_loc
    QA = opt_params.QA
    θmin = opt_params.θmin
    θmax = opt_params.θmax
    a = opt_params.a
    b = opt_params.b
    Δx_p = opt_params.Δx_p
    s_p = opt_params.s_p
    n_s = sum(s_p)
    kb = (opt_params.kb/3600/24) # units = 1/second
    obj_type = opt_params.obj_type

    # simulation times
    T = opt_params.T
    k_t = opt_params.k_t
    n_t = length(k_t)
    Δt = opt_params.Δt
    Δk = opt_params.Δk

    # electricity costs
    c_elec = ones(n_t,1)

    # modify operational data times
    if size(h0, 2) != n_t
        mult = n_t / size(h0, 2)
        if mult > 1
            h0 = repeat(h0, 1, Int(mult))
            d = repeat(d, 1, Int(mult))
        else
            @error "Operational data must be at least as long as the simulation time."
        end
    end

    # find junction, reservoir, and tank nodes
    junction_map = Dict(i => findall(A12[i, :].!=0) for i in 1:n_l)
    reservoir_map = Dict(i => findall(A10_res[i, :].!=0) for i in 1:n_l)
    tank_map = Dict(i => findall(A10_tank[i, :].!=0) for i in 1:n_l)
    link_junction_map = Dict(i => findall(A12'[i, :].!=0) for i in 1:n_j)
    link_tank_map = Dict(i => findall(A10_tank'[i, :].!=0) for i in 1:n_tk)





    ##### BUILD & SOLVE OPTIMIZATION MODEL #####

    if solver == "Gurobi"
        
        ### GUROBI
        model = Model(Gurobi.Optimizer)
        set_optimizer_attribute(model, "TimeLimit", 60) # 21600) # 6-hour time limit
        # set_optimizer_attribute(model,"Method", 2)
        # set_optimizer_attribute(model,"Presolve", 0)
        # set_optimizer_attribute(model,"Crossover", 0)
        # set_optimizer_attribute(model,"NumericFocus", 3)
        # set_optimizer_attribute(model,"NonConvex", 2)
        set_optimizer_attribute(model, "FeasibilityTol", 1e-4)
        set_optimizer_attribute(model, "IntFeasTol", 1e-4)
        set_optimizer_attribute(model, "OptimalityTol", 1e-4)
        # set_optimizer_attribute(model, "MIPFocus", 1)
        set_optimizer_attribute(model, "MIPGap", 0.05)
        # set_optimizer_attribute(model, "Threads", 4)
        if heuristic
            set_optimizer_attribute(model, "NoRelHeurTime", 60*15)
        end
        
        # set_silent(model)

    elseif solver == "Ipopt"

        ### IPOPT
        model = Model(Ipopt.Optimizer)
        set_optimizer_attribute(model, "max_iter", 3000)
        set_optimizer_attribute(model, "warm_start_init_point", "yes")
        # set_optimizer_attribute(model, "linear_solver", "ma57")
        # set_optimizer_attribute(model, "linear_solver", "spral")
        set_optimizer_attribute(model, "linear_solver", "ma97")
        # set_attribute(model, "linear_solver", "pardiso")
        set_optimizer_attribute(model, "mu_strategy", "adaptive")
        set_optimizer_attribute(model, "mu_oracle", "quality-function")
        set_optimizer_attribute(model, "fixed_variable_treatment", "make_parameter")
        # set_optimizer_attribute(model, "tol", 1e-4)
        # set_optimizer_attribute(model, "constr_viol_tol", 1e-4)
        # set_optimizer_attribute(model, "fast_step_computation", "yes")
        set_optimizer_attribute(model, "print_level", 5)

        # @error "Optimization solver $solver has not been implemented in this work."

        # opt_results = ipopt_solver(network, opt_params, x_wq_0)


    elseif solver == "SCIP"

        ### SCIP
        model = Model(SCIP.Optimizer)
        set_optimizer_attribute(model, "limits/time", 3600.0) # 1-hour time limit
        set_attribute(model, "limits/gap", 0.05)

    else

        @error "Optimization solver $solver has not been implemented in this work."
        
    end



    ### define variables

    # hydraulic
    @variable(model, Hmin_j[i, k] ≤ h_j[i=1:n_j, k=1:n_t] ≤ Hmax_j[i, k])
    @variable(model, Hmin_tk[i, k] ≤ h_tk[i=1:n_tk, k=1:n_t+1] ≤ Hmax_tk[i, k])
    @variable(model, Qmin[i, k] ≤ q[i=1:n_l, k=1:n_t] ≤ Qmax[i, k])
    @variable(model, 0 ≤ q⁺[i=1:n_l, k=1:n_t])
    @variable(model, 0 ≤ q⁻[i=1:n_l, k=1:n_t])
    @variable(model, 0 ≤ s[i=1:n_l, k=1:n_t])
    @variable(model, θmin[i, k] ≤ θ[i=1:n_l, k=1:n_t] ≤ θmax[i, k])
    @variable(model, θmin[i, k] ≤ θ⁺[i=1:n_l, k=1:n_t] ≤ θmax[i, k])  
    @variable(model, 0 ≤ θ⁻[i=1:n_l, k=1:n_t])
    @variable(model, u_m[i=1:n_m, k=1:n_t])

    if solver ∈ ["Gurobi", "SCIP"]  && integer
        @variable(model, z[i=1:n_l, k=1:n_t], binary=true)
    elseif solver ∈ ["Gurobi", "SCIP"] && !integer
        @variable(model, 0 ≤ z[i=1:n_l, k=1:n_t] ≤ 1)
        # @constraint(model, complementarity[i=1:n_l, k=1:n_t], z[i, k] * (1 - z[i, k]) == 0.0)
    else
        @variable(model, 0 ≤ z[i=1:n_l, k=1:n_t] ≤ 1)
        # @constraint(model, flow_complementarity[i=1:n_l, k=1:n_t], z[i, k] * (1 - z[i, k]) ≤ 1e-4)
    end


    # water quality
    # TO BE COMPLETED!!!



    ### define constraints

    # initial conditions
    for i ∈ tank_idx
        fix.(h_tk[findfirst(x -> x == i, tank_idx), 1], tk_init[findfirst(x -> x == i, tank_idx)]; force=true)
    end

    # engergy conservation
    if !isempty(tank_idx)
        @constraint(model, energy_conservation[i=1:n_l, k=1:n_t], θ[i, k] + sum(A12[i, j]*h_j[j, k] for j ∈ junction_map[i]) + sum(A10_res[i, j]*h0[j, k] for j ∈ reservoir_map[i]) + sum(A10_tank[i, j]*h_tk[j, k] for j ∈ tank_map[i]) == 0.0)
    else
        @constraint(model, energy_conservation[i=1:n_l, k=1:n_t], θ[i, k] + sum(A12[i, j]*h_j[j, k] for j ∈ junction_map[i]) + sum(A10_res[i, j]*h0[j, k] for j ∈ reservoir_map[i]) == 0.0)
    end

    # head loss/gain model constraints
    for k ∈ 1:n_t
        # head loss across pipe and valve links
        for i ∈ vcat(pipe_idx, valve_idx)
            if QA
                @constraint(model, θ⁺[i, k] == a[i, k] * q⁺[i, k]^2 + b[i, k] * q⁺[i, k])
                @constraint(model, θ⁻[i, k] == a[i, k] * q⁻[i, k]^2 + b[i, k] * q⁻[i, k])
            else
                @constraint(model, θ⁺[i, k] == r[i] * q⁺[i, k]^nexp[i])
                @constraint(model, θ⁻[i, k] == r[i] * q⁻[i, k]^nexp[i])
            end
        end
        # head gain across pump links
        for i ∈ pump_idx
            @constraint(model, θ⁺[i, k] == -1 .* (pump_A[findfirst(x -> x == i, pump_idx)] * (q⁺[i, k] / 1000)^2 + pump_B[findfirst(x -> x == i, pump_idx)] * (q⁺[i, k] / 1000) + pump_C[findfirst(x -> x == i, pump_idx)]) + u_m[findfirst(x -> x == i, pump_idx), k])
        end
    end
        

    # flow and head loss direction constraints
    @constraint(model, flow_value[i=1:n_l, k=1:n_t], q⁺[i, k] - q⁻[i, k] == q[i, k])
    @constraint(model, flow_value_abs[i=1:n_l, k=1:n_t], q⁺[i, k] + q⁻[i, k] == s[i, k])
    @constraint(model, head_loss_value[i=1:n_l, k=1:n_t], θ⁺[i, k] - θ⁻[i, k] == θ[i, k])


    # complementarity constraints for flow direction
    if solver ∈ ["Gurobi", "SCIP"]
        # @constraint(model, flow_direction_pos[i=core_links, k=1:n_t], q⁺[i, k] ≤ z[i, k] * Qmax[i, k])
        # @constraint(model, flow_direction_neg[i=core_links, k=1:n_t], q⁻[i, k] ≤ (1 - z[i, k]) * abs(Qmin[i, k]))
        # @constraint(model, flow_direction[i=1:n_l, k=1:n_t], [q⁻[i, k], q⁺[i, k]] in SOS1())
        @constraint(model, flow_direction[i=core_links, k=1:n_t], [q⁻[i, k], q⁺[i, k]] in SOS1())
        # @constraint(model, head_loss_direction_pos[i=1:n_l, k=1:n_t], θ⁺[i, k] ≤ z[i, k] * θmax[i, k])
        # @constraint(model, head_loss_direction_neg[i=1:n_l, k=1:n_t], θ⁻[i, k] ≤ (1 - z[i, k]) * abs(θmin[i, k]))
        # @constraint(model, head_loss_direction[i=1:n_l, k=1:n_t], [ θ⁻[i, k], θ⁺[i, k]] in SOS1())
    elseif solver == "Ipopt"
        @constraint(model, flow_direction[i=1:n_l, k=1:n_t], q⁺[i, k] * q⁻[i, k] ≤ 0)
        @constraint(model, flow_direction[i=core_links, k=1:n_t], q⁺[i, k] * q⁻[i, k] ≤ 0)
        # @constraint(model, flow_direction_pos[i=1:n_l, k=1:n_t], q⁺[i, k] ≤ z[i, k] * Qmax[i, k])
        # @constraint(model, flow_direction_neg[i=1:n_l, k=1:n_t], q⁻[i, k] ≤ (1 - z[i, k]) * abs(Qmin[i, k]))
    end

    # complementarity constraints for pump status
    if !isempty(pump_idx)
        if solver == "Gurobi"
            @constraint(model, pump_status[i=pump_idx, k=1:n_t], [u_m[findfirst(x -> x == i, pump_idx), k], q⁺[i, k]] in SOS1())
            # @constraint(model, pump_status[i=1:n_l, k=1:n_t],  u_m[i, k] * q⁺[i, k] ≤ 1e-6)
            # @constraint(model, pump_status_1[i=pump_idx, k=1:n_t],  u_m[findfirst(x -> x == i, pump_idx), k] * q⁺[i, k] ≤ 1e-6)
            # @constraint(model, pump_status_2[i=pump_idx, k=1:n_t],  u_m[findfirst(x -> x == i, pump_idx), k] * q⁺[i, k] ≥ -1e-6)
        elseif solver ∈ ["Ipopt", "SCIP"]
            @constraint(model, pump_status[i=pump_idx, k=1:n_t],  u_m[findfirst(x -> x == i, pump_idx), k] * q⁺[i, k] == 0)
            # @constraint(model, pump_status_1[i=pump_idx, k=1:n_t],  u_m[findfirst(x -> x == i, pump_idx), k] * q⁺[i, k] ≤ 1e-6)
            # @constraint(model, pump_status_2[i=pump_idx, k=1:n_t],  u_m[findfirst(x -> x == i, pump_idx), k] * q⁺[i, k] ≥ -1e-6)
        end
    end

    # tank balance
    if !isempty(tank_idx)
        @constraint(model, tank_balance[i=1:n_tk, k=1:n_t], h_tk[i, k+1] == h_tk[i, k] + sum(A10_tank[j, i]*(q[j, k] / 1000) for j ∈ link_tank_map[i]) * (Δk / tk_area[i]))
    end

    # mass conservation
    @constraint(model, mass_conservation[i=1:n_j, k=1:n_t], sum(A12'[i, j]*q[j, k] for j ∈ link_junction_map[i]) == d[i, k])

    # water quality...



    ### define objective functions
<<<<<<< HEAD
    if obj_type == "AZP"
        # insert code here...
    elseif obj_type == "cost"
        cost = 0
        for k ∈ 1:n_t
            for i ∈ pump_idx
                cost = cost - Δk*c_elec[k]*9.81*(q⁺[i, k]/1000)*(pump_A[findfirst(x -> x == i, pump_idx)]*(q⁺[i, k]/1000)^2 + pump_B[findfirst(x -> x == i, pump_idx)]*(q⁺[i, k]/1000) + pump_C[findfirst(x -> x == i, pump_idx)])/pump_η
            end
        end
        @objective(model, Min, cost)
        #= from the Matlab code:
        Dh_pumps = -(ap_quad.*q_pumps.^2 + bp_quad.*q_pumps + cp_quad); % Calculate the pump discharge heads.
        efficiencies = 0.78; 
        cost = dth * tou * (9.81*q_pumps.*Dh_pumps) ./ efficiencies; 
        cost = sum(cost); % Calculate total cost.=#
    else
        @objective(model, Min, 0.0)
    end
    # @objective(model, Min, sum(q[i, k] for i ∈ pump_idx, k ∈ 1:n_t))
=======
    # if obj_type == "AZP"
    #     # insert code here...
    # else
    #     # insert code here...
    # end
    if !isempty(pump_idx)
        @objective(model, Min, sum(q[i, k] for i ∈ pump_idx, k ∈ 1:n_t))
    else
        @objective(model, Min, 0.0)
    end

>>>>>>> cb5a1441




    ### warm start optimization problem
    if warm_start
        h_j_0, h_tk_0, q_0, q⁺_0, q⁻_0, z_0, θ_0, θ⁺_0, θ⁻_0, u_m_0 = get_starting_point(network, opt_params)
        set_start_value.(h_j, h_j_0)
        # set_start_value.(q, q_0)
        set_start_value.(q⁺, q⁺_0)
        set_start_value.(q⁻, q⁻_0)
        set_start_value.(z, z_0)
        # set_start_value.(θ, θ_0)
        # set_start_value.(θ⁺, θ⁺_0)
        # set_start_value.(θ⁻, θ⁻_0)
        # set_start_value.(u_m, u_m_0)
        if !isempty(tank_idx)
            set_start_value.(h_tk, h_tk_0)
        end
    end




    ### solve optimization problem
    optimize!(model)
    print(model)
    solution_summary(model)
    term_status = termination_status(model)
    accepted_status = [LOCALLY_SOLVED; ALMOST_LOCALLY_SOLVED; OPTIMAL; ALMOST_OPTIMAL; TIME_LIMIT]
    
    if term_status ∉ accepted_status

        @error "Optimization problem did not converge. Please check the model formulation and solver settings."

        return OptResults(
            q=zeros(n_l, n_t),
            h_j=zeros(n_j, n_t),
            h_tk=zeros(n_tk, n_t),
            u_m=zeros(n_l, n_t),
            q⁺=zeros(n_l, n_t),
            q⁻=zeros(n_l, n_t),
            s=zeros(n_l, n_t),
            θ=zeros(n_l, n_t),
            θ⁺=zeros(n_l, n_t),
            θ⁻=zeros(n_l, n_t),
            z=zeros(n_l, n_t)
        )
    end

    if term_status == TIME_LIMIT
        @error "Maximum time limit reached. Returning best incumbent."
    end

    ### extract results`
    return OptResults(
        q=value.(q),
        h_j=value.(h_j),
        h_tk=value.(h_tk),
        u_m=value.(u_m),
        q⁺=value.(q⁺),
        q⁻=value.(q⁻),
        s=value.(s),
        θ=value.(θ),
        θ⁺=value.(θ⁺),
        θ⁻=value.(θ⁻),
        z=value.(z)
    )
end<|MERGE_RESOLUTION|>--- conflicted
+++ resolved
@@ -463,11 +463,7 @@
     pump_A = network.pump_A
     pump_B = network.pump_B
     pump_C = network.pump_C
-<<<<<<< HEAD
     pump_η = 0.78 # fixed pump efficiency
-=======
-    core_links = network.core_links
->>>>>>> cb5a1441
 
     # unload optimization parameters
     disc_method = opt_params.disc_method
@@ -705,7 +701,6 @@
 
 
     ### define objective functions
-<<<<<<< HEAD
     if obj_type == "AZP"
         # insert code here...
     elseif obj_type == "cost"
@@ -725,19 +720,6 @@
         @objective(model, Min, 0.0)
     end
     # @objective(model, Min, sum(q[i, k] for i ∈ pump_idx, k ∈ 1:n_t))
-=======
-    # if obj_type == "AZP"
-    #     # insert code here...
-    # else
-    #     # insert code here...
-    # end
-    if !isempty(pump_idx)
-        @objective(model, Min, sum(q[i, k] for i ∈ pump_idx, k ∈ 1:n_t))
-    else
-        @objective(model, Min, 0.0)
-    end
-
->>>>>>> cb5a1441
 
 
 
