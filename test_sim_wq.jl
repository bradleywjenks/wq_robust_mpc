--- conflicted
+++ resolved
@@ -17,11 +17,7 @@
 # solver inputs
 sim_days = 7
 Δk = 60 * 60 # hydraulic time step (default is Δk = 3600 seconds)
-<<<<<<< HEAD
-Δt = 60  # water quality time step (default is Δt = 60 seconds)
-=======
 Δt = 15 * 60 # water quality time step (default is Δt = 60 seconds)
->>>>>>> e13c2ffe
 kb = 0.5 # (1/day)
 kw = 0 # (m/day)
 disc_method = "implicit-upwind" # "implicit-upwind", "explicit-central", "explicit-upwind"
